--- conflicted
+++ resolved
@@ -1,9 +1,6 @@
 build/
-<<<<<<< HEAD
 build_llvm/
-=======
 build_*/
->>>>>>> 5ac2d7ce
 *.o
 *.a
 *.so
