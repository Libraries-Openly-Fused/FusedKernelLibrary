--- conflicted
+++ resolved
@@ -6,11 +6,7 @@
   #push:
  #  branches: [ $default-branch ]
   pull_request:
-<<<<<<< HEAD
     branches: [ "main" , "54-add-a-runtime-compilation-version-of-the-library-for-nvidia-gpus" ]
-=======
-    branches: [ main]
->>>>>>> 40a96465
 
 jobs:
   build:
